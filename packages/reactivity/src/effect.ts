--- conflicted
+++ resolved
@@ -128,12 +128,7 @@
 ): ReactiveEffect<T> {
   const effect = function reactiveEffect(): unknown {
     if (!effect.active) {
-<<<<<<< HEAD
-      // 副作用没有active，若有scheduler则返回空，否则返回目标函数运算结果
-      return options.scheduler ? undefined : fn()
-=======
       return fn()
->>>>>>> ac853ff4
     }
     if (!effectStack.includes(effect)) {
       // 清除之前的依赖关系，即每次执行副作用都重新收集依赖
